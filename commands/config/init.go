--- conflicted
+++ resolved
@@ -65,19 +65,13 @@
 	if filepath == "" {
 		filepath = cli.Config.ConfigFile.String()
 	}
-<<<<<<< HEAD
-	err := cli.Config.SaveToYAML(filepath)
-=======
 
-	err := commands.Config.ConfigFile.Parent().MkdirAll()
-	if err != nil {
+	if err := cli.Config.ConfigFile.Parent().MkdirAll(); err != nil {
 		formatter.PrintError(err, "Cannot create config file.")
-		os.Exit(commands.ErrGeneric)
+		os.Exit(cli.ErrGeneric)
 	}
 
-	err = commands.Config.SaveToYAML(filepath)
->>>>>>> fac24191
-	if err != nil {
+	if err := cli.Config.SaveToYAML(filepath); err != nil {
 		formatter.PrintError(err, "Cannot create config file.")
 		os.Exit(cli.ErrGeneric)
 	}
